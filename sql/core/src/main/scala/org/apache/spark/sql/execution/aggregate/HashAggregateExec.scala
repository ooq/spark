/*
 * Licensed to the Apache Software Foundation (ASF) under one or more
 * contributor license agreements.  See the NOTICE file distributed with
 * this work for additional information regarding copyright ownership.
 * The ASF licenses this file to You under the Apache License, Version 2.0
 * (the "License"); you may not use this file except in compliance with
 * the License.  You may obtain a copy of the License at
 *
 *    http://www.apache.org/licenses/LICENSE-2.0
 *
 * Unless required by applicable law or agreed to in writing, software
 * distributed under the License is distributed on an "AS IS" BASIS,
 * WITHOUT WARRANTIES OR CONDITIONS OF ANY KIND, either express or implied.
 * See the License for the specific language governing permissions and
 * limitations under the License.
 */

package org.apache.spark.sql.execution.aggregate

import org.apache.spark.memory.TaskMemoryManager
import org.apache.spark.TaskContext
import org.apache.spark.rdd.RDD
import org.apache.spark.sql.catalyst.InternalRow
import org.apache.spark.sql.catalyst.errors._
import org.apache.spark.sql.catalyst.expressions._
import org.apache.spark.sql.catalyst.expressions.aggregate._
import org.apache.spark.sql.catalyst.expressions.codegen._
import org.apache.spark.sql.catalyst.plans.physical._
import org.apache.spark.sql.execution._
import org.apache.spark.sql.execution.metric.{SQLMetric, SQLMetrics}
import org.apache.spark.sql.types.{DecimalType, StringType, StructType}
import org.apache.spark.unsafe.KVIterator
import org.apache.spark.util.Utils


/**
 * Hash-based aggregate operator that can also fallback to sorting when data exceeds memory size.
 */
case class HashAggregateExec(
    requiredChildDistributionExpressions: Option[Seq[Expression]],
    groupingExpressions: Seq[NamedExpression],
    aggregateExpressions: Seq[AggregateExpression],
    aggregateAttributes: Seq[Attribute],
    initialInputBufferOffset: Int,
    resultExpressions: Seq[NamedExpression],
    child: SparkPlan)
  extends UnaryExecNode with CodegenSupport {

  private[this] val aggregateBufferAttributes = {
    aggregateExpressions.flatMap(_.aggregateFunction.aggBufferAttributes)
  }

  require(HashAggregateExec.supportsAggregate(aggregateBufferAttributes))

  override lazy val allAttributes: AttributeSeq =
    child.output ++ aggregateBufferAttributes ++ aggregateAttributes ++
      aggregateExpressions.flatMap(_.aggregateFunction.inputAggBufferAttributes)

  override private[sql] lazy val metrics = Map(
    "numOutputRows" -> SQLMetrics.createMetric(sparkContext, "number of output rows"),
    "peakMemory" -> SQLMetrics.createSizeMetric(sparkContext, "peak memory"),
    "spillSize" -> SQLMetrics.createSizeMetric(sparkContext, "spill size"),
    "aggTime" -> SQLMetrics.createTimingMetric(sparkContext, "aggregate time"))

  override def output: Seq[Attribute] = resultExpressions.map(_.toAttribute)

  override def producedAttributes: AttributeSet =
    AttributeSet(aggregateAttributes) ++
    AttributeSet(resultExpressions.diff(groupingExpressions).map(_.toAttribute)) ++
    AttributeSet(aggregateBufferAttributes)

  override def requiredChildDistribution: List[Distribution] = {
    requiredChildDistributionExpressions match {
      case Some(exprs) if exprs.isEmpty => AllTuples :: Nil
      case Some(exprs) if exprs.nonEmpty => ClusteredDistribution(exprs) :: Nil
      case None => UnspecifiedDistribution :: Nil
    }
  }

  // This is for testing. We force TungstenAggregationIterator to fall back to the unsafe row hash
  // map and/or the sort-based aggregation once it has processed a given number of input rows.
  private val testFallbackStartsAt: Option[(Int, Int)] = {
    sqlContext.getConf("spark.sql.TungstenAggregate.testFallbackStartsAt", null) match {
      case null | "" => None
      case fallbackStartsAt =>
        val splits = fallbackStartsAt.split(",").map(_.trim)
        Some((splits.head.toInt, splits.last.toInt))
    }
  }

  protected override def doExecute(): RDD[InternalRow] = attachTree(this, "execute") {
    val numOutputRows = longMetric("numOutputRows")
    val peakMemory = longMetric("peakMemory")
    val spillSize = longMetric("spillSize")

    child.execute().mapPartitions { iter =>

      val hasInput = iter.hasNext
      if (!hasInput && groupingExpressions.nonEmpty) {
        // This is a grouped aggregate and the input iterator is empty,
        // so return an empty iterator.
        Iterator.empty
      } else {
        val aggregationIterator =
          new TungstenAggregationIterator(
            groupingExpressions,
            aggregateExpressions,
            aggregateAttributes,
            initialInputBufferOffset,
            resultExpressions,
            (expressions, inputSchema) =>
              newMutableProjection(expressions, inputSchema, subexpressionEliminationEnabled),
            child.output,
            iter,
            testFallbackStartsAt,
            numOutputRows,
            peakMemory,
            spillSize)
        if (!hasInput && groupingExpressions.isEmpty) {
          numOutputRows += 1
          Iterator.single[UnsafeRow](aggregationIterator.outputForEmptyGroupingKeyWithoutInput())
        } else {
          aggregationIterator
        }
      }
    }
  }

  // all the mode of aggregate expressions
  private val modes = aggregateExpressions.map(_.mode).distinct

  override def usedInputs: AttributeSet = inputSet

  override def supportCodegen: Boolean = {
    // ImperativeAggregate is not supported right now
    !aggregateExpressions.exists(_.aggregateFunction.isInstanceOf[ImperativeAggregate])
  }

  override def inputRDDs(): Seq[RDD[InternalRow]] = {
    child.asInstanceOf[CodegenSupport].inputRDDs()
  }

  protected override def doProduce(ctx: CodegenContext): String = {
    if (groupingExpressions.isEmpty) {
      doProduceWithoutKeys(ctx)
    } else {
      doProduceWithKeys(ctx)
    }
  }

  override def doConsume(ctx: CodegenContext, input: Seq[ExprCode], row: ExprCode): String = {
    if (groupingExpressions.isEmpty) {
      doConsumeWithoutKeys(ctx, input)
    } else {
      doConsumeWithKeys(ctx, input)
    }
  }

  // The variables used as aggregation buffer
  private var bufVars: Seq[ExprCode] = _

  private def doProduceWithoutKeys(ctx: CodegenContext): String = {
    val initAgg = ctx.freshName("initAgg")
    ctx.addMutableState("boolean", initAgg, s"$initAgg = false;")

    // generate variables for aggregation buffer
    val functions = aggregateExpressions.map(_.aggregateFunction.asInstanceOf[DeclarativeAggregate])
    val initExpr = functions.flatMap(f => f.initialValues)
    bufVars = initExpr.map { e =>
      val isNull = ctx.freshName("bufIsNull")
      val value = ctx.freshName("bufValue")
      ctx.addMutableState("boolean", isNull, "")
      ctx.addMutableState(ctx.javaType(e.dataType), value, "")
      // The initial expression should not access any column
      val ev = e.genCode(ctx)
      val initVars = s"""
         | $isNull = ${ev.isNull};
         | $value = ${ev.value};
       """.stripMargin
      ExprCode(ev.code + initVars, isNull, value)
    }
    val initBufVar = evaluateVariables(bufVars)

    // generate variables for output
    val (resultVars, genResult) = if (modes.contains(Final) || modes.contains(Complete)) {
      // evaluate aggregate results
      ctx.currentVars = bufVars
      val aggResults = functions.map(_.evaluateExpression).map { e =>
        BindReferences.bindReference(e, aggregateBufferAttributes).genCode(ctx)
      }
      val evaluateAggResults = evaluateVariables(aggResults)
      // evaluate result expressions
      ctx.currentVars = aggResults
      val resultVars = resultExpressions.map { e =>
        BindReferences.bindReference(e, aggregateAttributes).genCode(ctx)
      }
      (resultVars, s"""
        |$evaluateAggResults
        |${evaluateVariables(resultVars)}
       """.stripMargin)
    } else if (modes.contains(Partial) || modes.contains(PartialMerge)) {
      // output the aggregate buffer directly
      (bufVars, "")
    } else {
      // no aggregate function, the result should be literals
      val resultVars = resultExpressions.map(_.genCode(ctx))
      (resultVars, evaluateVariables(resultVars))
    }

    val doAgg = ctx.freshName("doAggregateWithoutKey")
    ctx.addNewFunction(doAgg,
      s"""
         | private void $doAgg() throws java.io.IOException {
         |   // initialize aggregation buffer
         |   $initBufVar
         |
         |   ${child.asInstanceOf[CodegenSupport].produce(ctx, this)}
         | }
       """.stripMargin)

    val numOutput = metricTerm(ctx, "numOutputRows")
    val aggTime = metricTerm(ctx, "aggTime")
    val beforeAgg = ctx.freshName("beforeAgg")
    s"""
       | while (!$initAgg) {
       |   $initAgg = true;
       |   long $beforeAgg = System.nanoTime();
       |   $doAgg();
       |   $aggTime.add((System.nanoTime() - $beforeAgg) / 1000000);
       |   long timeMs = (System.nanoTime() - $beforeAgg) / 1000000;
       |   ${if (isFastHashMapRunnable) "System.out.println(timeMs);" else ""}
       |   // output the result
       |   ${genResult.trim}
       |
       |   $numOutput.add(1);
       |   ${consume(ctx, resultVars).trim}
       | }
     """.stripMargin
  }

  private def doConsumeWithoutKeys(ctx: CodegenContext, input: Seq[ExprCode]): String = {
    // only have DeclarativeAggregate
    val functions = aggregateExpressions.map(_.aggregateFunction.asInstanceOf[DeclarativeAggregate])
    val inputAttrs = functions.flatMap(_.aggBufferAttributes) ++ child.output
    val updateExpr = aggregateExpressions.flatMap { e =>
      e.mode match {
        case Partial | Complete =>
          e.aggregateFunction.asInstanceOf[DeclarativeAggregate].updateExpressions
        case PartialMerge | Final =>
          e.aggregateFunction.asInstanceOf[DeclarativeAggregate].mergeExpressions
      }
    }
    ctx.currentVars = bufVars ++ input
    val boundUpdateExpr = updateExpr.map(BindReferences.bindReference(_, inputAttrs))
    val subExprs = ctx.subexpressionEliminationForWholeStageCodegen(boundUpdateExpr)
    val effectiveCodes = subExprs.codes.mkString("\n")
    val aggVals = ctx.withSubExprEliminationExprs(subExprs.states) {
      boundUpdateExpr.map(_.genCode(ctx))
    }
    // aggregate buffer should be updated atomic
    val updates = aggVals.zipWithIndex.map { case (ev, i) =>
      s"""
         | ${bufVars(i).isNull} = ${ev.isNull};
         | ${bufVars(i).value} = ${ev.value};
       """.stripMargin
    }
    s"""
       | // do aggregate
       | // common sub-expressions
       | $effectiveCodes
       | // evaluate aggregate function
       | ${evaluateVariables(aggVals)}
       | // update aggregation buffer
       | ${updates.mkString("\n").trim}
     """.stripMargin
  }

  private val groupingAttributes = groupingExpressions.map(_.toAttribute)
  private val groupingKeySchema = StructType.fromAttributes(groupingAttributes)
  private val declFunctions = aggregateExpressions.map(_.aggregateFunction)
    .filter(_.isInstanceOf[DeclarativeAggregate])
    .map(_.asInstanceOf[DeclarativeAggregate])
  private val bufferSchema = StructType.fromAttributes(aggregateBufferAttributes)

  // The name for Fast HashMap
  private var fastHashMapTerm: String = _
  // whether vectorized hashmap or row based hashmap is enabled
  // we make sure that at most one of the two flags is true
  // i.e., assertFalse(isVectorizedHashMapEnabled && isRowBasedHashMapEnabled)
  private var isVectorizedHashMapEnabled: Boolean = false
  private var isRowBasedHashMapEnabled: Boolean = false
  // auxiliary flag, true if any of two above is true
  private var isFastHashMapEnabled: Boolean = false
<<<<<<< HEAD

  private var isFastHashMapRunnable: Boolean = false
=======
>>>>>>> def94ccf

  // The name for UnsafeRow HashMap
  private var hashMapTerm: String = _
  private var sorterTerm: String = _

  /**
   * This is called by generated Java class, should be public.
   */
  def createHashMap(): UnsafeFixedWidthAggregationMap = {
    // create initialized aggregate buffer
    val initExpr = declFunctions.flatMap(f => f.initialValues)
    val initialBuffer = UnsafeProjection.create(initExpr)(EmptyRow)

    // create hashMap
    new UnsafeFixedWidthAggregationMap(
      initialBuffer,
      bufferSchema,
      groupingKeySchema,
      TaskContext.get().taskMemoryManager(),
      1024 * 16, // initial capacity
      TaskContext.get().taskMemoryManager().pageSizeBytes,
      false // disable tracking of performance metrics
    )
  }

  def getTaskMemoryManager(): TaskMemoryManager = {
    TaskContext.get().taskMemoryManager()
  }

  def getEmptyAggregationBuffer(): InternalRow = {
    val initExpr = declFunctions.flatMap(f => f.initialValues)
    val initialBuffer = UnsafeProjection.create(initExpr)(EmptyRow)
    initialBuffer
  }

  /**
   * This is called by generated Java class, should be public.
   */
  def createUnsafeJoiner(): UnsafeRowJoiner = {
    GenerateUnsafeRowJoiner.create(groupingKeySchema, bufferSchema)
  }

  /**
   * Called by generated Java class to finish the aggregate and return a KVIterator.
   */
  def finishAggregate(
      hashMap: UnsafeFixedWidthAggregationMap,
      sorter: UnsafeKVExternalSorter,
      peakMemory: SQLMetric,
      spillSize: SQLMetric): KVIterator[UnsafeRow, UnsafeRow] = {

    // update peak execution memory
    val mapMemory = hashMap.getPeakMemoryUsedBytes
    val sorterMemory = Option(sorter).map(_.getPeakMemoryUsedBytes).getOrElse(0L)
    val maxMemory = Math.max(mapMemory, sorterMemory)
    val metrics = TaskContext.get().taskMetrics()
    peakMemory.add(maxMemory)
    metrics.incPeakExecutionMemory(maxMemory)

    if (sorter == null) {
      // not spilled
      return hashMap.iterator()
    }

    // merge the final hashMap into sorter
    sorter.merge(hashMap.destructAndCreateExternalSorter())
    hashMap.free()
    val sortedIter = sorter.sortedIterator()

    // Create a KVIterator based on the sorted iterator.
    new KVIterator[UnsafeRow, UnsafeRow] {

      // Create a MutableProjection to merge the rows of same key together
      val mergeExpr = declFunctions.flatMap(_.mergeExpressions)
      val mergeProjection = newMutableProjection(
        mergeExpr,
        aggregateBufferAttributes ++ declFunctions.flatMap(_.inputAggBufferAttributes),
        subexpressionEliminationEnabled)
      val joinedRow = new JoinedRow()

      var currentKey: UnsafeRow = null
      var currentRow: UnsafeRow = null
      var nextKey: UnsafeRow = if (sortedIter.next()) {
        sortedIter.getKey
      } else {
        null
      }

      override def next(): Boolean = {
        if (nextKey != null) {
          currentKey = nextKey.copy()
          currentRow = sortedIter.getValue.copy()
          nextKey = null
          // use the first row as aggregate buffer
          mergeProjection.target(currentRow)

          // merge the following rows with same key together
          var findNextGroup = false
          while (!findNextGroup && sortedIter.next()) {
            val key = sortedIter.getKey
            if (currentKey.equals(key)) {
              mergeProjection(joinedRow(currentRow, sortedIter.getValue))
            } else {
              // We find a new group.
              findNextGroup = true
              nextKey = key
            }
          }

          true
        } else {
          spillSize.add(sorter.getSpillSize)
          false
        }
      }

      override def getKey: UnsafeRow = currentKey
      override def getValue: UnsafeRow = currentRow
      override def close(): Unit = {
        sortedIter.close()
      }
    }
  }

  /**
   * Generate the code for output.
   */
  private def generateResultCode(
      ctx: CodegenContext,
      keyTerm: String,
      bufferTerm: String,
      plan: String): String = {
    if (modes.contains(Final) || modes.contains(Complete)) {
      // generate output using resultExpressions
      ctx.currentVars = null
      ctx.INPUT_ROW = keyTerm
      val keyVars = groupingExpressions.zipWithIndex.map { case (e, i) =>
        BoundReference(i, e.dataType, e.nullable).genCode(ctx)
      }
      val evaluateKeyVars = evaluateVariables(keyVars)
      ctx.INPUT_ROW = bufferTerm
      val bufferVars = aggregateBufferAttributes.zipWithIndex.map { case (e, i) =>
        BoundReference(i, e.dataType, e.nullable).genCode(ctx)
      }
      val evaluateBufferVars = evaluateVariables(bufferVars)
      // evaluate the aggregation result
      ctx.currentVars = bufferVars
      val aggResults = declFunctions.map(_.evaluateExpression).map { e =>
        BindReferences.bindReference(e, aggregateBufferAttributes).genCode(ctx)
      }
      val evaluateAggResults = evaluateVariables(aggResults)
      // generate the final result
      ctx.currentVars = keyVars ++ aggResults
      val inputAttrs = groupingAttributes ++ aggregateAttributes
      val resultVars = resultExpressions.map { e =>
        BindReferences.bindReference(e, inputAttrs).genCode(ctx)
      }
      s"""
       $evaluateKeyVars
       $evaluateBufferVars
       $evaluateAggResults
       ${consume(ctx, resultVars)}
       """

    } else if (modes.contains(Partial) || modes.contains(PartialMerge)) {
      // This should be the last operator in a stage, we should output UnsafeRow directly
      val joinerTerm = ctx.freshName("unsafeRowJoiner")
      ctx.addMutableState(classOf[UnsafeRowJoiner].getName, joinerTerm,
        s"$joinerTerm = $plan.createUnsafeJoiner();")
      val resultRow = ctx.freshName("resultRow")
      s"""
       UnsafeRow $resultRow = $joinerTerm.join($keyTerm, $bufferTerm);
       ${consume(ctx, null, resultRow)}
       """

    } else {
      // generate result based on grouping key
      ctx.INPUT_ROW = keyTerm
      ctx.currentVars = null
      val eval = resultExpressions.map{ e =>
        BindReferences.bindReference(e, groupingAttributes).genCode(ctx)
      }
      consume(ctx, eval)
    }
  }

  /**
<<<<<<< HEAD
   * A required check for any fast hash map implementation. Currently fast hash map is supported
   * for primitive data types during partial aggregation.
=======
   * A required check for any fast hash map implementation (basically the common requirements
   * for row-based and vectorized).
   * Currently fast hash map is supported for primitive data types during partial aggregation.
>>>>>>> def94ccf
   * This list of supported use-cases should be expanded over time.
   */
  private def checkIfFastHashMapSupported(ctx: CodegenContext): Boolean = {
    val isSupported =
      (groupingKeySchema ++ bufferSchema).forall(f => ctx.isPrimitiveType(f.dataType) ||
        f.dataType.isInstanceOf[DecimalType] || f.dataType.isInstanceOf[StringType]) &&
        bufferSchema.nonEmpty && modes.forall(mode => mode == Partial || mode == PartialMerge)

    // Acting conservative and do not support byte array based decimal type for aggregate values
    // for now.
    val isNotByteArrayDecimalType = bufferSchema.map(_.dataType).filter(_.isInstanceOf[DecimalType])
      .forall(!DecimalType.isByteArrayDecimalType(_))

    isSupported  && isNotByteArrayDecimalType
  }

  /**
<<<<<<< HEAD
   * We currently only enable the vectorized hash map for a
   * subset of cases that've been verified to show performance improvements on our benchmarks
   * subject to an internal conf that sets an upper limit on the maximum length of the aggregate
   * key/value schema.
   *
   */
  private def enableVectorizedHashMap(ctx: CodegenContext): Boolean = {
    val schemaLength = (groupingKeySchema ++ bufferSchema).length
    checkIfFastHashMapSupported(ctx) &&
      schemaLength <= sqlContext.conf.vectorizedAggregateMapMaxColumns
=======
   * Requirement check for vectorized hash map.
   */
  private def enableVectorizedHashMap(ctx: CodegenContext): Boolean = {
    checkIfFastHashMapSupported(ctx)
  }

  /**
   * Requirement check for row-based hash map.
   */
  private def enableRowBasedHashMap(ctx: CodegenContext): Boolean = {
    checkIfFastHashMapSupported(ctx)
  }

  private def setFastHashMapImpl(ctx: CodegenContext) = {
    sqlContext.conf.enforceFastAggHashMapImpl match {
      case "rowbased" =>
        if (!enableRowBasedHashMap(ctx)) {
          if (modes.forall(mode => mode == Partial || mode == PartialMerge)) {
            logWarning("spark.sql.codegen.aggregate.map.enforce.impl is set to rowbased, but "
              + " current version of codegened row-based hashmap does not support this aggregate.")
          }
        } else {
          isRowBasedHashMapEnabled = true
        }
      case "vectorized" =>
        if (!enableVectorizedHashMap(ctx)) {
          if (modes.forall(mode => mode == Partial || mode == PartialMerge)) {
            logWarning("spark.sql.codegen.aggregate.map.enforce.impl is set to vectorized, but "
              + " current version of codegened row-based hashmap does not support this aggregate.")
          }
        } else {
          isVectorizedHashMapEnabled = true
        }
      case "skip" =>
      // no need to do anything, default sets all flags to be false
      case _ =>
        if (sqlContext.conf.enforceFastAggHashMapImpl != "auto") {
          logWarning("spark.sql.codegen.aggregate.map.enforce.impl should be set to one of the "
            + "following: rowbased, vectorized, skip, auto(default).")
        }
        if (enableRowBasedHashMap(ctx)) {
          isRowBasedHashMapEnabled = true
        } else if (enableVectorizedHashMap(ctx)) {
          // Because enableVectorizedHashMap() and enableRowBasedHashMap() are identical currently,
          // this should never be reached. We vision this codepath to be useful as our support for
          // the two fast hash map extends.
          isVectorizedHashMapEnabled = true
        }
    }
    isFastHashMapEnabled = isVectorizedHashMapEnabled || isRowBasedHashMapEnabled
>>>>>>> def94ccf
  }

  /**
   * We currently only enable row based hash map if vectorized hash map is supported,
   * and if we pass a requirement check to support fast hash map.
   */
  private def enableRowBasedHashMap(ctx: CodegenContext): Boolean = {
    checkIfFastHashMapSupported(ctx)
  }

  private def setFastHashMapImpl(ctx: CodegenContext) = {
    sqlContext.conf.enforceFastAggHashMapImpl match {
      case "rowbased" =>
        if (!enableRowBasedHashMap(ctx)) {
          // scalastyle:off
          if (modes.forall(mode => mode == Partial || mode == PartialMerge)) {
            System.err.println("Enforcing rowbased fast hashmap but it is not usable. "
              + "Skipping any fast hashmap. Note that spark.sql.codegen.aggregate.map.enforce.impl"
              + " should only be used in testing or benchmarking.")
            // scalastyle:on
          }
        } else {
          isRowBasedHashMapEnabled = true
        }
      case "vectorized" =>
        if (!enableVectorizedHashMap(ctx)) {
          // scalastyle:off
          if (modes.forall(mode => mode == Partial || mode == PartialMerge)) {
            System.err.println("Enforcing vectorized fast hashmap but it is not usable. "
              + "Skipping any fast hashmap. Note that spark.sql.codegen.aggregate.map.enforce.impl"
              + " should only be used in testing or benchmarking.")
            // scalastyle:on
          }
        } else {
          isVectorizedHashMapEnabled = true
        }
      case "skip" =>
      // no need to do anything, default sets all flags to be false
      case _ =>
        // doing some smart decision logic to pick between rowbased or vectorized fast hashmap
        // TODO: make the decision based on more comprehensive benchmarking
        // we now defaults to vectorized hashmap because it was used previously
        if (enableVectorizedHashMap(ctx)) {
          isVectorizedHashMapEnabled = true
        } else if (enableRowBasedHashMap(ctx)) {
          isRowBasedHashMapEnabled = true
        }
    }
    isFastHashMapEnabled = isVectorizedHashMapEnabled || isRowBasedHashMapEnabled
  }

  private def doProduceWithKeys(ctx: CodegenContext): String = {
    val initAgg = ctx.freshName("initAgg")
    ctx.addMutableState("boolean", initAgg, s"$initAgg = false;")
    setFastHashMapImpl(ctx)
<<<<<<< HEAD
    isFastHashMapRunnable = checkIfFastHashMapSupported(ctx)
=======
>>>>>>> def94ccf
    fastHashMapTerm = ctx.freshName("fastHashMap")
    val fastHashMapClassName = ctx.freshName("FastHashMap")
    val fastHashMapGenerator =
      if (isVectorizedHashMapEnabled) {
        new VectorizedHashMapGenerator(ctx, aggregateExpressions,
          fastHashMapClassName, groupingKeySchema, bufferSchema)
      } else {
        new RowBasedHashMapGenerator(ctx, aggregateExpressions,
          fastHashMapClassName, groupingKeySchema, bufferSchema)
      }

    val thisPlan = ctx.addReferenceObj("plan", this)

    // Create a name for iterator from vectorized HashMap
    val iterTermForFastHashMap = ctx.freshName("fastHashMapIter")
    if (isFastHashMapEnabled) {
      if (isVectorizedHashMapEnabled) {
        ctx.addMutableState(fastHashMapClassName, fastHashMapTerm,
          s"$fastHashMapTerm = new $fastHashMapClassName();")
        ctx.addMutableState(
          "java.util.Iterator<org.apache.spark.sql.execution.vectorized.ColumnarBatch.Row>",
          iterTermForFastHashMap, "")
      } else {
        ctx.addMutableState(fastHashMapClassName, fastHashMapTerm,
          s"$fastHashMapTerm = new $fastHashMapClassName(" +
            s"agg_plan.getTaskMemoryManager(), agg_plan.getEmptyAggregationBuffer());")
        ctx.addMutableState(
          "org.apache.spark.unsafe.KVIterator",
          iterTermForFastHashMap, "")
      }
    }

    // create hashMap
    hashMapTerm = ctx.freshName("hashMap")
    val hashMapClassName = classOf[UnsafeFixedWidthAggregationMap].getName
    ctx.addMutableState(hashMapClassName, hashMapTerm, "")
    sorterTerm = ctx.freshName("sorter")
    ctx.addMutableState(classOf[UnsafeKVExternalSorter].getName, sorterTerm, "")

    // Create a name for iterator from HashMap
    val iterTerm = ctx.freshName("mapIter")
    ctx.addMutableState(classOf[KVIterator[UnsafeRow, UnsafeRow]].getName, iterTerm, "")

    val doAgg = ctx.freshName("doAggregateWithKeys")
    val peakMemory = metricTerm(ctx, "peakMemory")
    val spillSize = metricTerm(ctx, "spillSize")

    def generateGenerateCode(): String = {
      if (isFastHashMapEnabled) {
        if (isVectorizedHashMapEnabled) {
          s"""
               | ${fastHashMapGenerator.asInstanceOf[VectorizedHashMapGenerator].generate()}
          """.stripMargin
        } else {
          s"""
               | ${fastHashMapGenerator.asInstanceOf[RowBasedHashMapGenerator].generate()}
          """.stripMargin
        }
      } else ""
    }

    ctx.addNewFunction(doAgg,
      s"""
        ${generateGenerateCode}
        private void $doAgg() throws java.io.IOException {
          $hashMapTerm = $thisPlan.createHashMap();
          ${child.asInstanceOf[CodegenSupport].produce(ctx, this)}

          ${if (isFastHashMapEnabled) {
              s"$iterTermForFastHashMap = $fastHashMapTerm.rowIterator();"} else ""}

          $iterTerm = $thisPlan.finishAggregate($hashMapTerm, $sorterTerm, $peakMemory, $spillSize);
        }
       """)

    // generate code for output
    val keyTerm = ctx.freshName("aggKey")
    val bufferTerm = ctx.freshName("aggBuffer")
    val outputCode = generateResultCode(ctx, keyTerm, bufferTerm, thisPlan)
    val numOutput = metricTerm(ctx, "numOutputRows")

    // The child could change `copyResult` to true, but we had already consumed all the rows,
    // so `copyResult` should be reset to `false`.
    ctx.copyResult = false

    def outputFromGeneratedMap: String = {
      if (isFastHashMapEnabled) {
        if (isVectorizedHashMapEnabled) {
          outputFromVectorizedMap
        } else {
          outputFromRowBasedMap
        }
      } else ""
    }

    def outputFromRowBasedMap: String = {
      s"""
       while ($iterTermForFastHashMap.next()) {
         $numOutput.add(1);
         UnsafeRow $keyTerm = (UnsafeRow) $iterTermForFastHashMap.getKey();
         UnsafeRow $bufferTerm = (UnsafeRow) $iterTermForFastHashMap.getValue();
         $outputCode

         if (shouldStop()) return;
       }
       $fastHashMapTerm.close();
     """
    }

    // Iterate over the aggregate rows and convert them from ColumnarBatch.Row to UnsafeRow
    def outputFromVectorizedMap: String = {
        val row = ctx.freshName("fastHashMapRow")
        ctx.currentVars = null
        ctx.INPUT_ROW = row
        var schema: StructType = groupingKeySchema
        bufferSchema.foreach(i => schema = schema.add(i))
        val generateRow = GenerateUnsafeProjection.createCode(ctx, schema.toAttributes.zipWithIndex
          .map { case (attr, i) => BoundReference(i, attr.dataType, attr.nullable) })
        s"""
           | while ($iterTermForFastHashMap.hasNext()) {
           |   $numOutput.add(1);
           |   org.apache.spark.sql.execution.vectorized.ColumnarBatch.Row $row =
           |     (org.apache.spark.sql.execution.vectorized.ColumnarBatch.Row)
           |     $iterTermForFastHashMap.next();
           |   ${generateRow.code}
           |   ${consume(ctx, Seq.empty, {generateRow.value})}
           |
           |   if (shouldStop()) return;
           | }
           |
           | $fastHashMapTerm.close();
         """.stripMargin
    }


    val aggTime = metricTerm(ctx, "aggTime")
    val beforeAgg = ctx.freshName("beforeAgg")
    s"""
     if (!$initAgg) {
       $initAgg = true;
       long $beforeAgg = System.nanoTime();
       $doAgg();
       $aggTime.add((System.nanoTime() - $beforeAgg) / 1000000);
       long timeMs = (System.nanoTime() - $beforeAgg) / 1000000;
       ${if (isFastHashMapRunnable) "System.out.println(timeMs);" else ""}
     }

     // output the result
     ${outputFromGeneratedMap}

     while ($iterTerm.next()) {
       $numOutput.add(1);
       UnsafeRow $keyTerm = (UnsafeRow) $iterTerm.getKey();
       UnsafeRow $bufferTerm = (UnsafeRow) $iterTerm.getValue();
       $outputCode

       if (shouldStop()) return;
     }
     $iterTerm.close();
     if ($sorterTerm == null) {
       $hashMapTerm.free();
     }
     """
  }

  private def doConsumeWithKeys(ctx: CodegenContext, input: Seq[ExprCode]): String = {

    // create grouping key
    ctx.currentVars = input
    // make sure that the generated code will not be splitted as multiple functions
    ctx.INPUT_ROW = null
    val unsafeRowKeyCode = GenerateUnsafeProjection.createCode(
      ctx, groupingExpressions.map(e => BindReferences.bindReference[Expression](e, child.output)))
    val fastRowKeys = ctx.generateExpressions(
          groupingExpressions.map(e => BindReferences.bindReference[Expression](e, child.output)))
    val unsafeRowKeys = unsafeRowKeyCode.value
    val unsafeRowBuffer = ctx.freshName("unsafeRowAggBuffer")
    val fastRowBuffer = ctx.freshName("fastAggBuffer")

    // only have DeclarativeAggregate
    val updateExpr = aggregateExpressions.flatMap { e =>
      e.mode match {
        case Partial | Complete =>
          e.aggregateFunction.asInstanceOf[DeclarativeAggregate].updateExpressions
        case PartialMerge | Final =>
          e.aggregateFunction.asInstanceOf[DeclarativeAggregate].mergeExpressions
      }
    }

    // generate hash code for key
    val hashExpr = Murmur3Hash(groupingExpressions, 42)
    ctx.currentVars = input
    val hashEval = BindReferences.bindReference(hashExpr, child.output).genCode(ctx)

    val inputAttr = aggregateBufferAttributes ++ child.output
    ctx.currentVars = new Array[ExprCode](aggregateBufferAttributes.length) ++ input

    val (checkFallbackForGeneratedHashMap, checkFallbackForBytesToBytesMap, resetCounter,
    incCounter) = if (testFallbackStartsAt.isDefined) {
      val countTerm = ctx.freshName("fallbackCounter")
      ctx.addMutableState("int", countTerm, s"$countTerm = 0;")
      (s"$countTerm < ${testFallbackStartsAt.get._1}",
        s"$countTerm < ${testFallbackStartsAt.get._2}", s"$countTerm = 0;", s"$countTerm += 1;")
    } else {
      ("true", "true", "", "")
    }

    // We first generate code to probe and update the fast hash map. If the probe is
    // successful the corresponding fast row buffer will hold the mutable row
    val findOrInsertFastHashMap: Option[String] = {
      if (isFastHashMapEnabled) {
        Option(
          s"""
             |
             |if ($checkFallbackForGeneratedHashMap) {
             |  ${fastRowKeys.map(_.code).mkString("\n")}
             |  if (${fastRowKeys.map("!" + _.isNull).mkString(" && ")}) {
             |    $fastRowBuffer = $fastHashMapTerm.findOrInsert(
             |        ${fastRowKeys.map(_.value).mkString(", ")});
             |  }
             |}
         """.stripMargin)
      } else {
        None
      }
    }


    val updateRowInVectorizedHashMap: Option[String] = {
      ctx.INPUT_ROW = fastRowBuffer
      val boundUpdateExpr = updateExpr.map(BindReferences.bindReference(_, inputAttr))
      val subExprs = ctx.subexpressionEliminationForWholeStageCodegen(boundUpdateExpr)
      val effectiveCodes = subExprs.codes.mkString("\n")
      val vectorizedRowEvals = ctx.withSubExprEliminationExprs(subExprs.states) {
        boundUpdateExpr.map(_.genCode(ctx))
      }
      val updateVectorizedRow = vectorizedRowEvals.zipWithIndex.map { case (ev, i) =>
        val dt = updateExpr(i).dataType
        ctx.updateColumn(fastRowBuffer, dt, i, ev, updateExpr(i).nullable,
          isVectorized = true)
      }
      Option(
        s"""
           |// common sub-expressions
           |$effectiveCodes
           |// evaluate aggregate function
           |${evaluateVariables(vectorizedRowEvals)}
           |// update vectorized row
           |${updateVectorizedRow.mkString("\n").trim}
           |
         """.stripMargin)
    }

    val updateRowInRowBasedHashMap: Option[String] = {
      ctx.INPUT_ROW = fastRowBuffer
      val boundUpdateExpr = updateExpr.map(BindReferences.bindReference(_, inputAttr))
      val subExprs = ctx.subexpressionEliminationForWholeStageCodegen(boundUpdateExpr)
      val effectiveCodes = subExprs.codes.mkString("\n")
      val rowBasedRowEvals = ctx.withSubExprEliminationExprs(subExprs.states) {
        boundUpdateExpr.map(_.genCode(ctx))
      }
      val updateRowBasedRow = rowBasedRowEvals.zipWithIndex.map { case (ev, i) =>
        val dt = updateExpr(i).dataType
        ctx.updateColumn(fastRowBuffer, dt, i, ev, updateExpr(i).nullable,
          isVectorized = false)
      }
      Option(
        s"""
           |// common sub-expressions
           |$effectiveCodes
           |// evaluate aggregate function
           |${evaluateVariables(rowBasedRowEvals)}
           |// update row based map row
           |${updateRowBasedRow.mkString("\n").trim}
           |
         """.stripMargin)
    }


    val updateRowInFastHashMap: String = {
      if (isFastHashMapEnabled) {
        if (isVectorizedHashMapEnabled) {
          updateRowInVectorizedHashMap.getOrElse("")
        } else {
          updateRowInRowBasedHashMap.getOrElse("")
        }
      } else ""
    }



    // Next, we generate code to probe and update the unsafe row hash map.
    val findOrInsertInUnsafeRowMap: String = {
      s"""
         | if ($fastRowBuffer == null) {
         |   // generate grouping key
         |   ${unsafeRowKeyCode.code.trim}
         |   ${hashEval.code.trim}
         |   if ($checkFallbackForBytesToBytesMap) {
         |     // try to get the buffer from hash map
         |     $unsafeRowBuffer =
         |       $hashMapTerm.getAggregationBufferFromUnsafeRow($unsafeRowKeys, ${hashEval.value});
         |   }
         |   if ($unsafeRowBuffer == null) {
         |     if ($sorterTerm == null) {
         |       $sorterTerm = $hashMapTerm.destructAndCreateExternalSorter();
         |     } else {
         |       $sorterTerm.merge($hashMapTerm.destructAndCreateExternalSorter());
         |     }
         |     $resetCounter
         |     // the hash map had be spilled, it should have enough memory now,
         |     // try  to allocate buffer again.
         |     $unsafeRowBuffer =
         |       $hashMapTerm.getAggregationBufferFromUnsafeRow($unsafeRowKeys, ${hashEval.value});
         |     if ($unsafeRowBuffer == null) {
         |       // failed to allocate the first page
         |       throw new OutOfMemoryError("No enough memory for aggregation");
         |     }
         |   }
         | }
       """.stripMargin
    }

    val updateRowInUnsafeRowMap: String = {
      ctx.INPUT_ROW = unsafeRowBuffer
      val boundUpdateExpr = updateExpr.map(BindReferences.bindReference(_, inputAttr))
      val subExprs = ctx.subexpressionEliminationForWholeStageCodegen(boundUpdateExpr)
      val effectiveCodes = subExprs.codes.mkString("\n")
      val unsafeRowBufferEvals = ctx.withSubExprEliminationExprs(subExprs.states) {
        boundUpdateExpr.map(_.genCode(ctx))
      }
      val updateUnsafeRowBuffer = unsafeRowBufferEvals.zipWithIndex.map { case (ev, i) =>
        val dt = updateExpr(i).dataType
        ctx.updateColumn(unsafeRowBuffer, dt, i, ev, updateExpr(i).nullable)
      }
      s"""
         |// common sub-expressions
         |$effectiveCodes
         |// evaluate aggregate function
         |${evaluateVariables(unsafeRowBufferEvals)}
         |// update unsafe row buffer
         |${updateUnsafeRowBuffer.mkString("\n").trim}
           """.stripMargin
    }


    // We try to do hash map based in-memory aggregation first. If there is not enough memory (the
    // hash map will return null for new key), we spill the hash map to disk to free memory, then
    // continue to do in-memory aggregation and spilling until all the rows had been processed.
    // Finally, sort the spilled aggregate buffers by key, and merge them together for same key.
    s"""
     UnsafeRow $unsafeRowBuffer = null;
     ${
        if (isVectorizedHashMapEnabled) {
          s"""
             | org.apache.spark.sql.execution.vectorized.ColumnarBatch.Row $fastRowBuffer = null;
           """.stripMargin
        } else {
          s"""
             | UnsafeRow $fastRowBuffer = null;
           """.stripMargin
        }
      }

     ${findOrInsertFastHashMap.getOrElse("")}

     $findOrInsertInUnsafeRowMap

     $incCounter

     if ($fastRowBuffer != null) {
       // update fast row
       ${updateRowInFastHashMap}
     } else {
       // update unsafe row
       $updateRowInUnsafeRowMap
     }
     """
  }

  override def verboseString: String = toString(verbose = true)

  override def simpleString: String = toString(verbose = false)

  private def toString(verbose: Boolean): String = {
    val allAggregateExpressions = aggregateExpressions

    testFallbackStartsAt match {
      case None =>
        val keyString = Utils.truncatedString(groupingExpressions, "[", ", ", "]")
        val functionString = Utils.truncatedString(allAggregateExpressions, "[", ", ", "]")
        val outputString = Utils.truncatedString(output, "[", ", ", "]")
        if (verbose) {
          s"HashAggregate(keys=$keyString, functions=$functionString, output=$outputString)"
        } else {
          s"HashAggregate(keys=$keyString, functions=$functionString)"
        }
      case Some(fallbackStartsAt) =>
        s"HashAggregateWithControlledFallback $groupingExpressions " +
          s"$allAggregateExpressions $resultExpressions fallbackStartsAt=$fallbackStartsAt"
    }
  }
}

object HashAggregateExec {
  def supportsAggregate(aggregateBufferAttributes: Seq[Attribute]): Boolean = {
    val aggregationBufferSchema = StructType.fromAttributes(aggregateBufferAttributes)
    UnsafeFixedWidthAggregationMap.supportsAggregationBufferSchema(aggregationBufferSchema)
  }
}<|MERGE_RESOLUTION|>--- conflicted
+++ resolved
@@ -291,11 +291,7 @@
   private var isRowBasedHashMapEnabled: Boolean = false
   // auxiliary flag, true if any of two above is true
   private var isFastHashMapEnabled: Boolean = false
-<<<<<<< HEAD
-
   private var isFastHashMapRunnable: Boolean = false
-=======
->>>>>>> def94ccf
 
   // The name for UnsafeRow HashMap
   private var hashMapTerm: String = _
@@ -483,14 +479,9 @@
   }
 
   /**
-<<<<<<< HEAD
-   * A required check for any fast hash map implementation. Currently fast hash map is supported
-   * for primitive data types during partial aggregation.
-=======
    * A required check for any fast hash map implementation (basically the common requirements
    * for row-based and vectorized).
    * Currently fast hash map is supported for primitive data types during partial aggregation.
->>>>>>> def94ccf
    * This list of supported use-cases should be expanded over time.
    */
   private def checkIfFastHashMapSupported(ctx: CodegenContext): Boolean = {
@@ -508,18 +499,6 @@
   }
 
   /**
-<<<<<<< HEAD
-   * We currently only enable the vectorized hash map for a
-   * subset of cases that've been verified to show performance improvements on our benchmarks
-   * subject to an internal conf that sets an upper limit on the maximum length of the aggregate
-   * key/value schema.
-   *
-   */
-  private def enableVectorizedHashMap(ctx: CodegenContext): Boolean = {
-    val schemaLength = (groupingKeySchema ++ bufferSchema).length
-    checkIfFastHashMapSupported(ctx) &&
-      schemaLength <= sqlContext.conf.vectorizedAggregateMapMaxColumns
-=======
    * Requirement check for vectorized hash map.
    */
   private def enableVectorizedHashMap(ctx: CodegenContext): Boolean = {
@@ -570,66 +549,15 @@
         }
     }
     isFastHashMapEnabled = isVectorizedHashMapEnabled || isRowBasedHashMapEnabled
->>>>>>> def94ccf
-  }
-
-  /**
-   * We currently only enable row based hash map if vectorized hash map is supported,
-   * and if we pass a requirement check to support fast hash map.
-   */
-  private def enableRowBasedHashMap(ctx: CodegenContext): Boolean = {
-    checkIfFastHashMapSupported(ctx)
-  }
-
-  private def setFastHashMapImpl(ctx: CodegenContext) = {
-    sqlContext.conf.enforceFastAggHashMapImpl match {
-      case "rowbased" =>
-        if (!enableRowBasedHashMap(ctx)) {
-          // scalastyle:off
-          if (modes.forall(mode => mode == Partial || mode == PartialMerge)) {
-            System.err.println("Enforcing rowbased fast hashmap but it is not usable. "
-              + "Skipping any fast hashmap. Note that spark.sql.codegen.aggregate.map.enforce.impl"
-              + " should only be used in testing or benchmarking.")
-            // scalastyle:on
-          }
-        } else {
-          isRowBasedHashMapEnabled = true
-        }
-      case "vectorized" =>
-        if (!enableVectorizedHashMap(ctx)) {
-          // scalastyle:off
-          if (modes.forall(mode => mode == Partial || mode == PartialMerge)) {
-            System.err.println("Enforcing vectorized fast hashmap but it is not usable. "
-              + "Skipping any fast hashmap. Note that spark.sql.codegen.aggregate.map.enforce.impl"
-              + " should only be used in testing or benchmarking.")
-            // scalastyle:on
-          }
-        } else {
-          isVectorizedHashMapEnabled = true
-        }
-      case "skip" =>
-      // no need to do anything, default sets all flags to be false
-      case _ =>
-        // doing some smart decision logic to pick between rowbased or vectorized fast hashmap
-        // TODO: make the decision based on more comprehensive benchmarking
-        // we now defaults to vectorized hashmap because it was used previously
-        if (enableVectorizedHashMap(ctx)) {
-          isVectorizedHashMapEnabled = true
-        } else if (enableRowBasedHashMap(ctx)) {
-          isRowBasedHashMapEnabled = true
-        }
-    }
-    isFastHashMapEnabled = isVectorizedHashMapEnabled || isRowBasedHashMapEnabled
-  }
+  }
+
+
 
   private def doProduceWithKeys(ctx: CodegenContext): String = {
     val initAgg = ctx.freshName("initAgg")
     ctx.addMutableState("boolean", initAgg, s"$initAgg = false;")
     setFastHashMapImpl(ctx)
-<<<<<<< HEAD
     isFastHashMapRunnable = checkIfFastHashMapSupported(ctx)
-=======
->>>>>>> def94ccf
     fastHashMapTerm = ctx.freshName("fastHashMap")
     val fastHashMapClassName = ctx.freshName("FastHashMap")
     val fastHashMapGenerator =
