/*
 * Licensed to the Apache Software Foundation (ASF) under one or more
 * contributor license agreements.  See the NOTICE file distributed with
 * this work for additional information regarding copyright ownership.
 * The ASF licenses this file to You under the Apache License, Version 2.0
 * (the "License"); you may not use this file except in compliance with
 * the License.  You may obtain a copy of the License at
 *
 *    http://www.apache.org/licenses/LICENSE-2.0
 *
 * Unless required by applicable law or agreed to in writing, software
 * distributed under the License is distributed on an "AS IS" BASIS,
 * WITHOUT WARRANTIES OR CONDITIONS OF ANY KIND, either express or implied.
 * See the License for the specific language governing permissions and
 * limitations under the License.
 */

package org.apache.spark.sql.execution.aggregate

import org.apache.spark.sql.catalyst.expressions.UnsafeRow
import org.apache.spark.sql.catalyst.expressions.aggregate.{AggregateExpression}
import org.apache.spark.sql.catalyst.expressions.codegen.{CodegenContext}
import org.apache.spark.sql.types._

/**
 * This is a helper class to generate an append-only row-based hash map that can act as a 'cache'
 * for extremely fast key-value lookups while evaluating aggregates (and fall back to the
 * `BytesToBytesMap` if a given key isn't found). This is 'codegened' in HashAggregate to speed
 * up aggregates w/ key.
 *
 * We also have VectorizedHashMapGenerator, which generates a append-only vectorized hash map.
 * We choose one of the two as the 1st level, fast hash map during aggregation.
 *
 * NOTE: This row-based hash map currently doesn't support nullable keys and falls back to the
 * `BytesToBytesMap` to store them.
 */
class RowBasedHashMapGenerator(
    ctx: CodegenContext,
    aggregateExpressions: Seq[AggregateExpression],
    generatedClassName: String,
    groupingKeySchema: StructType,
    bufferSchema: StructType)
  extends HashMapGenerator (ctx, aggregateExpressions, generatedClassName,
    groupingKeySchema, bufferSchema) {

  def generate(): String = {
    s"""
       |public class $generatedClassName extends org.apache.spark.memory.MemoryConsumer{
       |${initializeAggregateHashMap()}
       |
       |${generateFindOrInsert()}
       |
       |${generateEquals()}
       |
       |${generateHashFunction()}
       |
       |${generateRowIterator()}
       |
       |${generateClose()}
       |
       |${generateSpill()}
       |}
     """.stripMargin
  }

  protected def initializeAggregateHashMap(): String = {
    val generatedKeySchema: String =
      s"new org.apache.spark.sql.types.StructType()" +
        groupingKeySchema.map { key =>
          key.dataType match {
            case d: DecimalType =>
              s""".add("${key.name}", org.apache.spark.sql.types.DataTypes.createDecimalType(
                  |${d.precision}, ${d.scale}))""".stripMargin
            case _ =>
              s""".add("${key.name}", org.apache.spark.sql.types.DataTypes.${key.dataType})"""
          }
        }.mkString("\n").concat(";")

    val generatedValueSchema: String =
      s"new org.apache.spark.sql.types.StructType()" +
        bufferSchema.map { key =>
          key.dataType match {
            case d: DecimalType =>
              s""".add("${key.name}", org.apache.spark.sql.types.DataTypes.createDecimalType(
                  |${d.precision}, ${d.scale}))""".stripMargin
            case _ =>
              s""".add("${key.name}", org.apache.spark.sql.types.DataTypes.${key.dataType})"""
          }
        }.mkString("\n").concat(";")

    val numVarLenFields = groupingKeys.map(_.dataType).count {
      case dt if UnsafeRow.isFixedLength(dt) => false
      // TODO: consider large decimal and interval type
      case _ => true
    }

    s"""
       |  private org.apache.spark.sql.catalyst.expressions.RowBasedKeyValueBatch batch;
       |  private int[] buckets;
       |  private int capacity = 1 << 16;
       |  private double loadFactor = 0.5;
       |  private int numBuckets = (int) (capacity / loadFactor);
       |  private int maxSteps = 2;
       |  private int numRows = 0;
       |  private org.apache.spark.sql.types.StructType keySchema = $generatedKeySchema
       |  private org.apache.spark.sql.types.StructType valueSchema = $generatedValueSchema
       |  private Object emptyVBase;
       |  private long emptyVOff;
       |  private int emptyVLen;
       |  private boolean isBatchFull = false;
       |  private UnsafeRow keyRowResult = new UnsafeRow(${groupingKeySchema.length});
       |  private org.apache.spark.sql.catalyst.expressions.codegen.BufferHolder keyRowHolder
       |          = new org.apache.spark.sql.catalyst.expressions.codegen.BufferHolder(keyRowResult,
       |            ${numVarLenFields * 32});
       |  private org.apache.spark.sql.catalyst.expressions.codegen.UnsafeRowWriter keyRowWriter
       |          = new org.apache.spark.sql.catalyst.expressions.codegen.UnsafeRowWriter(
       |              keyRowHolder,
       |              ${groupingKeySchema.length});
       |  private Object kbase = keyRowResult.getBaseObject();
       |  private long koff = keyRowResult.getBaseOffset();
       |
       |
       |  public $generatedClassName(
       |    org.apache.spark.memory.TaskMemoryManager taskMemoryManager,
       |    InternalRow emptyAggregationBuffer) {
       |    super(taskMemoryManager,
       |      taskMemoryManager.pageSizeBytes(),
       |      taskMemoryManager.getTungstenMemoryMode());
       |    batch = org.apache.spark.sql.catalyst.expressions.RowBasedKeyValueBatch
       |      .allocate(keySchema, valueSchema, taskMemoryManager, capacity);
       |
       |    final UnsafeProjection valueProjection = UnsafeProjection.create(valueSchema);
       |    final byte[] emptyBuffer = valueProjection.apply(emptyAggregationBuffer).getBytes();
       |
       |    emptyVBase = emptyBuffer;
       |    emptyVOff = Platform.BYTE_ARRAY_OFFSET;
       |    emptyVLen = emptyBuffer.length;
       |
       |    buckets = new int[numBuckets];
       |    java.util.Arrays.fill(buckets, -1);
       |  }
     """.stripMargin
  }

  /**
   * Generates a method that returns true if the group-by keys exist at a given index in the
   * associated [[org.apache.spark.sql.catalyst.expressions.RowBasedKeyValueBatch]].
   *
   */
  protected def generateEquals(): String = {

    def genEqualsForKeys(groupingKeys: Seq[Buffer]): String = {
      groupingKeys.zipWithIndex.map { case (key: Buffer, ordinal: Int) =>
        s"""(${ctx.genEqual(key.dataType, ctx.getValue("row",
          key.dataType, ordinal.toString()), key.name)})"""
      }.mkString(" && ")
    }

    s"""
       |private boolean equals(int idx, $groupingKeySignature) {
       |  UnsafeRow row = batch.getKeyRow(buckets[idx]);
       |  return ${genEqualsForKeys(groupingKeys)};
       |}
     """.stripMargin
  }

  /**
   * Generates a method that returns a
   * [[org.apache.spark.sql.catalyst.expressions.UnsafeRow]] which keeps track of the
   * aggregate value(s) for a given set of keys. If the corresponding row doesn't exist, the
   * generated method adds the corresponding row in the associated
   * [[org.apache.spark.sql.catalyst.expressions.RowBasedKeyValueBatch]].
   *
   */
<<<<<<< HEAD
  private def generateFindOrInsert(): String = {
=======
   protected def generateFindOrInsert(): String = {
    val numVarLenFields = groupingKeys.map(_.dataType).count {
      case dt if UnsafeRow.isFixedLength(dt) => false
      // TODO: consider large decimal and interval type
      case _ => true
    }

>>>>>>> b23d7371
    val createUnsafeRowForKey = groupingKeys.zipWithIndex.map { case (key: Buffer, ordinal: Int) =>
      s"keyRowWriter.write(${ordinal}, ${key.name})"}
      .mkString(";\n")

    s"""
       |public org.apache.spark.sql.catalyst.expressions.UnsafeRow findOrInsert(${
            groupingKeySignature}) {
       |  long h = hash(${groupingKeys.map(_.name).mkString(", ")});
       |  int step = 0;
       |  int idx = (int) h & (numBuckets - 1);
       |  while (step < maxSteps) {
       |    // Return bucket index if it's either an empty slot or already contains the key
       |    if (buckets[idx] == -1) {
       |      if (numRows < capacity && !isBatchFull) {
       |        // creating the unsafe for new entry
       |        keyRowHolder.reset();
       |        keyRowWriter.zeroOutNullBytes();
       |        ${createUnsafeRowForKey};
       |        keyRowResult.setTotalSize(keyRowHolder.totalSize());
       |        int klen = keyRowResult.getSizeInBytes();
       |
       |        UnsafeRow vRow
       |            = batch.appendRow(kbase, koff, klen, emptyVBase, emptyVOff, emptyVLen);
       |        if (vRow == null) {
       |          isBatchFull = true;
       |        } else {
       |          buckets[idx] = numRows++;
       |        }
       |        return vRow;
       |      } else {
       |        // No more space
       |        return null;
       |      }
       |    } else if (equals(idx, ${groupingKeys.map(_.name).mkString(", ")})) {
       |      return batch.getValueRow(buckets[idx]);
       |    }
       |    idx = (idx + 1) & (numBuckets - 1);
       |    step++;
       |  }
       |  // Didn't find it
       |  return null;
       |}
     """.stripMargin
  }

  protected def generateRowIterator(): String = {
    s"""
       |public org.apache.spark.unsafe.KVIterator<UnsafeRow, UnsafeRow> rowIterator() {
       |  return batch.rowIterator();
       |}
     """.stripMargin
  }

  private def generateSpill(): String = {
    s"""
       |public long spill(long size, org.apache.spark.memory.MemoryConsumer trigger)
       |  throws java.io.IOException {
       |  return batch.spill(0, this);
       |}
     """.stripMargin
  }
}<|MERGE_RESOLUTION|>--- conflicted
+++ resolved
@@ -172,17 +172,12 @@
    * [[org.apache.spark.sql.catalyst.expressions.RowBasedKeyValueBatch]].
    *
    */
-<<<<<<< HEAD
-  private def generateFindOrInsert(): String = {
-=======
    protected def generateFindOrInsert(): String = {
     val numVarLenFields = groupingKeys.map(_.dataType).count {
       case dt if UnsafeRow.isFixedLength(dt) => false
       // TODO: consider large decimal and interval type
       case _ => true
     }
-
->>>>>>> b23d7371
     val createUnsafeRowForKey = groupingKeys.zipWithIndex.map { case (key: Buffer, ordinal: Int) =>
       s"keyRowWriter.write(${ordinal}, ${key.name})"}
       .mkString(";\n")
