--- conflicted
+++ resolved
@@ -273,14 +273,10 @@
             }
 
             private void freeCurrentPage() {
-<<<<<<< HEAD
-                if (currentPage != null) freePage(currentPage);
-=======
                 if (currentAndOnlyPage != null) {
                     freePage(currentAndOnlyPage);
                     currentAndOnlyPage = null;
                 }
->>>>>>> 461028e6
             }
         };
     }
